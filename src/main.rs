--- conflicted
+++ resolved
@@ -35,12 +35,8 @@
 use edit::sys;
 use edit::tui::*;
 use edit::vt::{self, Token};
-<<<<<<< HEAD
-use edit::{apperr, icu};
 use std::ffi::CString;
-=======
 use std::cmp;
->>>>>>> 7d034686
 use std::fs::File;
 use std::path::{Component, Path, PathBuf};
 use std::process;
@@ -295,27 +291,16 @@
             break;
         }
 
-<<<<<<< HEAD
         #[cfg(not(target_os="uefi"))]
-=======
-        let mut output = tui.render();
-
-        if state.wants_term_title_update {
-            write_terminal_title(&mut output, &mut state);
-        }
-
-        if state.osc_clipboard_generation != tui.get_clipboard_generation() {
-            write_osc_clipboard(&mut output, &mut state, &tui);
-        }
-
-        #[cfg(feature = "debug-latency")]
->>>>>>> 7d034686
         {
             let mut output = tui.render();
 
             if state.wants_term_title_update {
-                state.wants_term_title_update = false;
-                write_terminal_title(&mut output, &state.filename);
+                write_terminal_title(&mut output, &mut state);
+            }
+
+            if state.osc_clipboard_generation != tui.get_clipboard_generation() {
+                write_osc_clipboard(&mut output, &mut state, &tui);
             }
 
             #[cfg(feature = "debug-latency")]
