--- conflicted
+++ resolved
@@ -3,11 +3,7 @@
 use crate::ucd;
 use std::fmt::Write;
 use std::ops::{BitOr, BitXor};
-<<<<<<< HEAD
-use std::ptr::swap;
-=======
 use std::ptr;
->>>>>>> 7d034686
 use std::slice::ChunksExact;
 
 use crate::sys::{self, DrawingOp};
